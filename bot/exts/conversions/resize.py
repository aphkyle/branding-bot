from bot.bot import Bot
from disnake import ApplicationCommandInteraction
from disnake.ext import commands
from bot.utils.executor import in_executor

from bot.utils.images import download_image, image_to_file

Size = tuple[int, int]


class Resize(commands.Cog):
    """Commands for resizing images"""

    def __init__(self, bot: Bot):
        self.bot = bot

    @staticmethod
    def _new_size(
        size: Size,
        width: int = None,
        height: int = None,
        scale: float = None,
    ) -> Size:
        """Gets a new image size, given the new width, height or scale compared to the old image."""
        if width == height == scale == None:
            raise ValueError(
                "At least one of the arguments `width`, `height` and `scale` must be provided."
            )
        if (
            (width is not None and width <= 0)
            or (height is not None and height == 0)
            or (scale is not None and scale == 0)
        ):
            raise ValueError("Width, height and scale must be greater than 0.")
        if scale and (width or height):
            raise ValueError(
                "When `scale` is provided, please don't pass `width` or `height`."
            )

        if scale:
            return (int(size[0] * scale), int(size[1] * scale))
        if width and height:
            return (width, height)
        if width:
            f_scale = width / size[0]
        if height:
            f_scale = height / size[1]
        return (int(size[0] * f_scale), int(size[1] * f_scale))  # type: ignore

    @commands.slash_command()
    async def resize(
        self,
        inter: ApplicationCommandInteraction,
        image_url: str,
        width: int = None,
        height: int = None,
        scale: float = commands.param(default=None, gt=0, le=5.0),
    ) -> None:
<<<<<<< HEAD
        """Resizes an image."""
        await inter.response.defer()
=======
        """
        Resizes an image.

        Parameters
        ----------
        width: New width in pixels
        height: New height in pixels
        scale: The scale of the new image compared to the old image. 1 is equal to the current image.
        """
>>>>>>> 530fdaca
        image = await download_image(image_url)
        try:
            size = await in_executor(Resize._new_size,image.size, width, height, scale)
        except ValueError as e:
            raise commands.BadArgument(str(e))

        image = image.resize(size)
        await inter.edit_original_message(file=await image_to_file(image))


def setup(bot: Bot) -> None:
    """Loads the Resize cog."""
    bot.add_cog(Resize(bot))<|MERGE_RESOLUTION|>--- conflicted
+++ resolved
@@ -56,10 +56,6 @@
         height: int = None,
         scale: float = commands.param(default=None, gt=0, le=5.0),
     ) -> None:
-<<<<<<< HEAD
-        """Resizes an image."""
-        await inter.response.defer()
-=======
         """
         Resizes an image.
 
@@ -69,7 +65,7 @@
         height: New height in pixels
         scale: The scale of the new image compared to the old image. 1 is equal to the current image.
         """
->>>>>>> 530fdaca
+        await inter.response.defer()
         image = await download_image(image_url)
         try:
             size = await in_executor(Resize._new_size,image.size, width, height, scale)
